"""OIDC login and LTI launch endpoints."""
from __future__ import annotations

import os
import secrets
from datetime import datetime, timedelta
from urllib.parse import urlencode, urlparse

import jwt
import requests
from flask import (
    Blueprint,
    abort,
    current_app,
    jsonify,
    redirect,
    request,
    session,
    url_for,
    render_template,
    render_template_string,
)

from .. import db
from ..models import Deployment, Nonce, Platform, State

# Use consistent blueprint name throughout
bp = Blueprint("lti", __name__)
LTI_DEBUG = os.getenv("LTI_DEBUG", "0") == "1"


def _fail(reason: str, code: int = 400):
    """Log and return error response."""
    current_app.logger.error("LTI LAUNCH FAIL: %s", reason)
    if LTI_DEBUG:
        return jsonify({"error": reason}), code
    return jsonify({"error": "Launch failed", "debug": "Check logs"}), code


@bp.route("/lti/login/", methods=["GET", "POST"], strict_slashes=False)
@bp.route("/lti/login", methods=["GET", "POST"], strict_slashes=False)
def login():
    """Initiate OIDC login flow."""
    # IMMEDIATE DEBUG - Print to console AND log
    print("=" * 50)
    print("LTI LOGIN ENDPOINT HIT!")
    print(f"Method: {request.method}")
    print(f"URL: {request.url}")
    print(f"Remote addr: {request.remote_addr}")
    print(f"User agent: {request.headers.get('User-Agent', 'NONE')}")
    print(f"Args: {dict(request.args)}")
    print(f"Form: {dict(request.form)}")
    print("=" * 50)
    
    # Debug: Log all incoming parameters
    current_app.logger.info(f"LOGIN ENDPOINT HIT - Method: {request.method}")
    current_app.logger.info(f"Login request args: {dict(request.args)}")
    current_app.logger.info(f"Login request form: {dict(request.form)}")
    current_app.logger.info(f"Login request headers: {dict(request.headers)}")
    
    iss = request.values.get("iss")
    target_link_uri = request.values.get("target_link_uri")
    client_id = request.values.get("client_id")
    login_hint = request.values.get("login_hint")
    
    current_app.logger.info(f"Parsed parameters - iss: {iss}, target_link_uri: {target_link_uri}, client_id: {client_id}")
    
    if not iss or not target_link_uri:
        return _fail(f"missing required parameters: iss={iss}, target_link_uri={target_link_uri}. Received params: {dict(request.values)}")

    platform = Platform.query.filter_by(issuer=iss).first()
    if not platform:
        return _fail(f"unknown platform: {iss}")

    # Generate secure state and nonce values
    state_val = secrets.token_urlsafe(32)
    nonce_val = secrets.token_urlsafe(32)
    expires = datetime.utcnow() + current_app.config.get("STATE_EXPIRATION", timedelta(minutes=5))
    
    # Store state and nonce in database
    db.session.add(State(value=state_val, redirect_after=target_link_uri, expires_at=expires))
    db.session.add(Nonce(value=nonce_val, expires_at=expires))
    db.session.commit()

    # Build OIDC authorization request parameters
    params = {
        "scope": "openid",
        "response_type": "id_token",
        "response_mode": "form_post",
        "client_id": platform.client_id,
        "redirect_uri": url_for("lti.lti_launch", _external=True),
        "state": state_val,
        "nonce": nonce_val,
    }
    if login_hint:
        params["login_hint"] = login_hint
    
    # Optional lti_message_hint support
    if request.values.get("lti_message_hint"):
        params["lti_message_hint"] = request.values["lti_message_hint"]

    auth_url = f"{platform.auth_login_url}?{urlencode(params)}"
    current_app.logger.info(f"Redirecting to platform auth URL: {auth_url}")
    
    return redirect(auth_url)


@bp.route("/lti/launch/", methods=["POST", "GET"], strict_slashes=False)
@bp.route("/lti/launch", methods=["POST", "GET"], strict_slashes=False)
def lti_launch():
    """Handle LTI launch after OIDC authentication."""
    # Debug: Log all incoming parameters
    print("=" * 50)
    print("LTI LAUNCH ENDPOINT HIT!")
    print(f"Method: {request.method}")
    print(f"URL: {request.url}")
    print(f"Args: {dict(request.args)}")
    print(f"Form: {dict(request.form)}")
    print("=" * 50)
    
    current_app.logger.info(f"Launch request method: {request.method}")
    current_app.logger.info(f"Launch request args: {dict(request.args)}")
    current_app.logger.info(f"Launch request form: {dict(request.form)}")
    
    # Accept POST (normal) and GET (in case a proxy rewrote it)
    id_token = request.form.get("id_token") or request.args.get("id_token")
    state_value = request.form.get("state") or request.args.get("state")

    if not id_token or not state_value:
        return _fail(
            f"missing id_token or state (method={request.method}, "
            f"content_type={request.headers.get('Content-Type')}, "
            f"args={list(request.args.keys())}, form={list(request.form.keys())})"
        )

    # Validate and consume state
    state_row = State.query.filter_by(value=state_value).first()
    if not state_row:
        return _fail("invalid state: not found in database")
    
    if state_row.expires_at < datetime.utcnow():
        db.session.delete(state_row)
        db.session.commit()
        return _fail("invalid state: expired")
    
    redirect_after = state_row.redirect_after
    db.session.delete(state_row)
    db.session.commit()

    # Peek at unverified JWT to get iss/aud/nonce
    try:
        unverified = jwt.decode(id_token, options={"verify_signature": False})
        current_app.logger.info(f"Unverified JWT claims: {unverified}")
    except Exception as e:
        return _fail(f"jwt decode (unverified) failed: {e}")
    
    iss = unverified.get("iss")
    aud = unverified.get("aud")
    nonce_value = unverified.get("nonce")
    
    if not iss:
        return _fail("missing iss claim in id_token")
    
    if not nonce_value:
        return _fail("missing nonce claim in id_token")

    # Find platform by issuer
    platform = Platform.query.filter_by(issuer=iss).first()
    if not platform:
        return _fail(f"unknown platform issuer: {iss}")
    
    # Validate audience
    acceptable_aud = aud if isinstance(aud, list) else [aud] if aud else []
    if platform.client_id not in acceptable_aud:
        return _fail(f"audience mismatch: token aud={acceptable_aud}, expected {platform.client_id}")

    # Verify JWT signature using platform's JWKS
    try:
        current_app.logger.info(f"Fetching JWKS from: {platform.jwks_uri}")
        jwk_client = jwt.PyJWKClient(platform.jwks_uri)
        signing_key = jwk_client.get_signing_key_from_jwt(id_token)
        
        # Decode and verify the JWT
        data = jwt.decode(
            id_token,
            signing_key.key,
            algorithms=["RS256", "RS384", "RS512"],  # Support multiple algorithms
            audience=platform.client_id,
            issuer=platform.issuer,
        )
        current_app.logger.info(f"JWT verification successful, claims: {data}")
    except Exception as e:
        return _fail(f"jwt signature verification failed: {e}")

    # Validate and consume nonce
    nonce_row = Nonce.query.filter_by(value=nonce_value).first()
    if not nonce_row:
        return _fail("invalid nonce: not found in database")
    
    if nonce_row.expires_at < datetime.utcnow():
        db.session.delete(nonce_row)
        db.session.commit()
        return _fail("invalid nonce: expired")
    
    db.session.delete(nonce_row)
    db.session.commit()

    # Store deployment information (idempotent)
    dep_id = data.get("https://purl.imsglobal.org/spec/lti/claim/deployment_id")
    if dep_id:
        existing_deployment = Deployment.query.filter_by(
            platform_id=platform.id, 
            deployment_id=dep_id
        ).first()
        
        if not existing_deployment:
            new_deployment = Deployment(platform_id=platform.id, deployment_id=dep_id)
            db.session.add(new_deployment)
            db.session.commit()
            current_app.logger.info(f"Created new deployment: {dep_id} for platform: {platform.issuer}")

    # Store session information for later use
    session['platform_id'] = platform.id
    session['platform_issuer'] = platform.issuer
    session['deployment_id'] = dep_id
    session['user_id'] = data.get("sub")
    session['user_name'] = data.get("name", "Unknown User")
    session['user_email'] = data.get("email")
    context_info = data.get("https://purl.imsglobal.org/spec/lti/claim/context", {})
    session['context_id'] = context_info.get("id")
    session['context_title'] = context_info.get("title")
    session['roles'] = data.get("https://purl.imsglobal.org/spec/lti/claim/roles", [])
    session['return_url'] = data.get("https://purl.imsglobal.org/spec/lti/claim/launch_presentation", {}).get("return_url")
    
    # Handle message type specific logic
    message_type = data.get("https://purl.imsglobal.org/spec/lti/claim/message_type")
    current_app.logger.info(f"Message type: {message_type}")
    
    if message_type == "LtiDeepLinkingRequest":
        # Deep Linking: capture return URL and settings
        deep_linking_settings = data.get("https://purl.imsglobal.org/spec/lti-dl/claim/deep_linking_settings", {})
        
        if deep_linking_settings.get("deep_link_return_url"):
            session["deep_link_return_url"] = deep_linking_settings["deep_link_return_url"]
        
        # Store other deep linking settings that might be needed
        session["deep_linking_settings"] = deep_linking_settings
        
        current_app.logger.info("Deep linking request received")
        
        # Redirect to deep linking selection UI
        return redirect(url_for("lti.deep_link"))
    
    elif message_type == "LtiResourceLinkRequest":
        # Regular resource link launch
        current_app.logger.info("Resource link request received")
        current_app.logger.info(
            f"Successful LTI launch for user: {data.get('sub')} from platform: {iss}"
        )
<<<<<<< HEAD
        # Redirect to the originally requested resource if available, avoiding loops
        if redirect_after:
            path = urlparse(redirect_after).path
            launch_path = url_for("lti.lti_launch")
            login_path = url_for("lti.login")
            if path not in {launch_path, login_path}:
                return redirect(redirect_after)
        return redirect(url_for("lti.lti_success"))
=======
        # Redirect to the originally requested resource if available
        return redirect(redirect_after or url_for("lti.lti_success"))
>>>>>>> 3d611fce

    # Log successful launch for non-resource link requests
    current_app.logger.info(
        f"Successful LTI launch for user: {data.get('sub')} from platform: {iss}"
    )

    # For other message types, return JSON
    return jsonify({
        "launch": "success",
        "message_type": message_type,
        "user_id": data.get("sub"),
        "platform": iss,
        "user_name": data.get("name"),
        "context": data.get("https://purl.imsglobal.org/spec/lti/claim/context", {}).get("title"),
        "return_url": data.get("https://purl.imsglobal.org/spec/lti/claim/launch_presentation", {}).get("return_url"),
    })


@bp.route("/lti/deep_link/", methods=["GET", "POST"], strict_slashes=False)
@bp.route("/lti/deep_link", methods=["GET", "POST"], strict_slashes=False)
def deep_link():
    """Deep link selection UI - teachers choose resources here."""
    if request.method == "GET":
        # Return a simple selection interface
        # In a real app, this would be an HTML form or API for selecting content
        return jsonify({
            "deep_link": "selection_ui_ready",
            "available_resources": [
                {"id": "file_manager", "title": "File Manager", "description": "Access uploaded files"},
                {"id": "upload_tool", "title": "Upload Tool", "description": "Upload new files"}
            ]
        })
    
    # POST: Handle selection and return to LMS
    selected_resource = request.json.get("selected_resource") if request.is_json else request.form.get("selected_resource")
    
    if not selected_resource:
        return jsonify({"error": "No resource selected"}), 200
    
    # Redirect to the return endpoint with the selection
    session["selected_resource"] = selected_resource
    return redirect(url_for("lti.deep_link_return"))


@bp.route("/lti/deep_link/return/", methods=["GET", "POST"], strict_slashes=False)
@bp.route("/lti/deep_link/return", methods=["GET", "POST"], strict_slashes=False)
def deep_link_return():
    """POST a DeepLinkingResponse JWT back to the LMS."""
    deep_link_return_url = session.get("deep_link_return_url") or current_app.config.get("DEEP_LINK_RETURN_URL")
    
    if not deep_link_return_url:
        return _fail("missing deep link return URL")

    platform_id = session.get('platform_id')
    platform = Platform.query.get(platform_id) if platform_id else None

    # Get the selected resource (in a real app, this would come from the selection UI)
    selected_resource = session.get("selected_resource", "file_manager")

    # Create content items based on selection
    content_items = []
    if selected_resource == "file_manager":
        content_items = [{
            "type": "ltiResourceLink",
            "title": "File Manager",
            "text": "Access and manage uploaded files",
            "url": url_for("files.file_browser", _external=True),  # Adjust based on your routes
            "icon": {
                "url": url_for("static", filename="icons/file-manager.png", _external=True),
                "width": 64,
                "height": 64
            }
        }]

    if not platform:
        try:
            requests.post(deep_link_return_url, data={}, timeout=10)
            return jsonify({"deep_link_response": "sent_successfully"})
        except requests.RequestException as exc:
            current_app.logger.error("Failed posting DeepLinkingResponse: %s", exc)
            return _fail(f"failed to post deep link response: {exc}")

    # Create the deep linking response JWT
    now = datetime.utcnow()
    payload = {
        "iss": platform.client_id,  # Tool is the issuer for the response
        "aud": platform.issuer,     # Platform is the audience
        "exp": int((now + timedelta(minutes=5)).timestamp()),
        "iat": int(now.timestamp()),
        "nonce": secrets.token_urlsafe(16),
        "https://purl.imsglobal.org/spec/lti/claim/message_type": "LtiDeepLinkingResponse",
        "https://purl.imsglobal.org/spec/lti-dl/claim/content_items": content_items,
        "https://purl.imsglobal.org/spec/lti/claim/deployment_id": session.get('deployment_id')
    }

    # Sign the JWT with your tool's private key
    try:
        private_key = current_app.config.get('TOOL_PRIVATE_KEY')
        if not private_key:
            return _fail("Tool private key not configured")

        # Sign the JWT with your private key
        jwt_token = jwt.encode(payload, private_key, algorithm="RS256")

        current_app.logger.info("Deep linking JWT signed successfully")

        # Post the response back to the LMS
        response_data = {"JWT": jwt_token}
        resp = requests.post(deep_link_return_url, data=response_data, timeout=10)
        resp.raise_for_status()

        current_app.logger.info(f"Deep linking response sent successfully to {deep_link_return_url}")

        # Clean up session
        session.pop("deep_link_return_url", None)
        session.pop("deep_linking_settings", None)
        session.pop("selected_resource", None)

        return jsonify({"deep_link_response": "sent_successfully"})

    except requests.RequestException as exc:
        current_app.logger.error("Failed posting DeepLinkingResponse: %s", exc)
        return _fail(f"failed to post deep link response: {exc}")
    except Exception as exc:
        current_app.logger.error("Error creating DeepLinkingResponse: %s", exc)
        return _fail(f"error creating deep link response: {exc}")


# DEBUG ENDPOINTS
@bp.route("/lti/debug/config", methods=["GET"])
def debug_config():
    """Debug endpoint to show tool configuration."""
    config = {
        "login_url": url_for("lti.login", _external=True),
        "launch_url": url_for("lti.lti_launch", _external=True),
        "deep_link_url": url_for("lti.deep_link", _external=True),
        "jwks_url": "/.well-known/jwks.json",  # Standard location
        "base_url": request.host_url,
        "debug_mode": LTI_DEBUG,
        "registered_platforms": []
    }
    
    # Add platform information if available
    try:
        platforms = Platform.query.all()
        for platform in platforms:
            config["registered_platforms"].append({
                "issuer": platform.issuer,
                "client_id": platform.client_id,
                "auth_login_url": platform.auth_login_url,
                "jwks_uri": platform.jwks_uri
            })
    except Exception as e:
        config["platform_error"] = str(e)
    
    return jsonify(config)


@bp.route("/lti/debug/test-login", methods=["GET", "POST"])
def debug_test_login():
    """Test endpoint to simulate a login request."""
    if request.method == "GET":
        # Show a form to test login manually
        return f"""
        <html>
        <body>
        <h2>Test LTI Login</h2>
        <form method="POST" action="{url_for('lti.login')}">
            <p>iss (Platform Issuer): <input name="iss" value="https://your-moodle-site.com" style="width: 400px;"></p>
            <p>target_link_uri: <input name="target_link_uri" value="{url_for('lti.lti_launch', _external=True)}" style="width: 400px;"></p>
            <p>client_id: <input name="client_id" value="your-client-id" style="width: 400px;"></p>
            <p>login_hint: <input name="login_hint" value="test-user" style="width: 400px;"></p>
            <p><input type="submit" value="Test Login"></p>
        </form>
        
        <h3>Current Configuration:</h3>
        <pre>{jsonify(debug_config().get_json()).data.decode()}</pre>
        </body>
        </html>
        """
    else:
        return redirect(url_for('lti.login'), code=307)  # Forward POST data


@bp.route("/lti/simulate-moodle", methods=["GET", "POST"])
def simulate_moodle():
    """Simulate what Moodle should send to login endpoint."""
    if request.method == "GET":
        return f"""
        <html>
        <body>
        <h2>Simulate Moodle LTI Login</h2>
        <p>This simulates what Moodle should send to your login endpoint:</p>
        
        <form method="POST" action="{url_for('lti.login')}">
            <p><strong>Required Parameters:</strong></p>
            <p>iss: <input name="iss" value="https://cluepony.com/moodle45" style="width: 400px;"></p>
            <p>target_link_uri: <input name="target_link_uri" value="{url_for('lti.lti_launch', _external=True)}" style="width: 400px;"></p>
            <p>login_hint: <input name="login_hint" value="123456" style="width: 400px;"></p>
            <p>client_id: <input name="client_id" value="WCAQnJ91bvOQ8D3" style="width: 400px;"></p>
            <p><input type="submit" value="Test Moodle Login Flow"></p>
        </form>
        
        <h3>What should happen:</h3>
        <ol>
        <li>You click "Test Moodle Login Flow"</li>
        <li>You should see console output with "===== LTI LOGIN ENDPOINT HIT!"</li>
        <li>You should either get an error about unknown platform OR a redirect to platform auth URL</li>
        </ol>
        </body>
        </html>
        """
    else:
        return "This should be handled by the login endpoint"


@bp.route("/lti/debug/platforms", methods=["GET"])
def debug_platforms():
    """Debug endpoint to show registered platforms."""
    try:
        platforms = Platform.query.all()
        platform_list = []
        for platform in platforms:
            platform_list.append({
                "id": platform.id,
                "issuer": platform.issuer,
                "client_id": platform.client_id,
                "auth_login_url": platform.auth_login_url,
                "jwks_uri": platform.jwks_uri,
                "deployments": [{"id": d.id, "deployment_id": d.deployment_id} for d in platform.deployments]
            })
        return jsonify({"platforms": platform_list})
    except Exception as e:
        return jsonify({"error": str(e)}), 500


@bp.route("/lti/debug/manual-register", methods=["GET", "POST"])
def manual_register():
    """Manually register the Moodle platform for testing."""
    if request.method == "GET":
        return f"""
        <html>
        <body>
        <h2>Manual Platform Registration</h2>
        <p>Based on your Moodle login data, register the platform:</p>
        
        <form method="POST">
            <p>Issuer: <input name="issuer" value="https://cluepony.com/moodle45" style="width: 400px;" required></p>
            <p>Client ID: <input name="client_id" value="WCAQnJ91bvOQ8D3" style="width: 400px;" required></p>
            <p>Auth Login URL: <input name="auth_login_url" value="https://cluepony.com/moodle45/mod/lti/auth.php" style="width: 400px;" required></p>
            <p>JWKS URI: <input name="jwks_uri" value="https://cluepony.com/moodle45/mod/lti/certs.php" style="width: 400px;" required></p>
            <p><input type="submit" value="Register Platform"></p>
        </form>
        </body>
        </html>
        """
    else:
        # Manual registration
        try:
            platform = Platform(
                issuer=request.form.get("issuer"),
                client_id=request.form.get("client_id"),
                auth_login_url=request.form.get("auth_login_url"),
                jwks_uri=request.form.get("jwks_uri")
            )
            db.session.add(platform)
            db.session.commit()
            
            return jsonify({
                "success": True,
                "message": "Platform registered successfully",
                "platform": {
                    "issuer": platform.issuer,
                    "client_id": platform.client_id,
                    "auth_login_url": platform.auth_login_url,
                    "jwks_uri": platform.jwks_uri
                }
            })
        except Exception as e:
            return jsonify({"error": str(e)}), 500


# Health check endpoint for debugging
@bp.route("/lti/health", methods=["GET"])
def health():
    """Basic health check for LTI endpoints."""
    return jsonify({
        "status": "healthy",
        "endpoints": {
            "login": url_for("lti.login", _external=True),
            "launch": url_for("lti.lti_launch", _external=True),
            "deep_link": url_for("lti.deep_link", _external=True)
        },
        "debug_mode": LTI_DEBUG,
        "timestamp": datetime.utcnow().isoformat()
    })


@bp.route("/lti/test", methods=["GET", "POST"])
def test_endpoint():
    """Simple test endpoint to verify server is reachable."""
    print("TEST ENDPOINT HIT!")
    response_data = {
        "message": "LTI endpoints are working!",
        "method": request.method,
        "url": request.url,
        "args": dict(request.args),
        "form": dict(request.form),
        "headers": dict(request.headers),
        "timestamp": datetime.utcnow().isoformat()
    }
    print(f"Response data: {response_data}")
    return jsonify(response_data)


@bp.route("/lti/success", methods=["GET"])
def lti_success():
    """LTI launch success landing page."""
    user_name = session.get("user_name", "User")
    platform = session.get("platform_issuer", "Unknown Platform")
    roles = session.get("roles", [])
    admin = any(r.split("#")[-1] in {"Instructor", "Administrator"} for r in roles)
    context_title = session.get("context_title", "Course")
    html = """
    <html>
    <head>
      <title>LTI Launch Successful</title>
      <style>
        body { font-family: Arial, sans-serif; margin: 40px; background: #f5f5f5; }
        .container { background: white; padding: 30px; border-radius: 8px; max-width: 600px; margin: 0 auto; }
        .card { border: 1px solid #ddd; padding: 15px; margin: 10px 0; border-radius: 4px; }
        .actions { display: flex; gap: 10px; }
        .actions a { flex: 1; text-align: center; padding: 10px; background: #007bff; color: #fff; text-decoration: none; border-radius: 4px; }
      </style>
    </head>
    <body>
      <div class="container">
        <h2>LTI Launch Successful</h2>
        <p>Welcome <strong>{{user_name}}</strong> to <strong>{{context_title}}</strong> from {{platform}}</p>

        <div class="card actions">
          <a href="{{ url_for('files.file_browser') }}">File Browser</a>
          {% if admin %}
          <a href="{{ url_for('lti.student_files') }}">Student Files</a>
          {% endif %}
        </div>

        <div class="card">
          <strong>Session Info:</strong><br>
          Platform: {{session.platform_issuer}}<br>
          User ID: {{session.user_id}}<br>
          Deployment: {{session.deployment_id}}<br>
          Roles: {{roles}}
        </div>
      </div>
    </body>
    </html>
    """
    return render_template_string(
        html,
        user_name=user_name,
        platform=platform,
        roles=roles,
        admin=admin,
        context_title=context_title,
    )


def _fetch_moodle_students_and_files():
    """Return a list of student users and their files from Moodle."""
    base_url = current_app.config.get("MOODLE_BASE_URL") or os.getenv("MOODLE_BASE_URL")
    token = current_app.config.get("MOODLE_TOKEN") or os.getenv("MOODLE_TOKEN")
    course_id = current_app.config.get("MOODLE_COURSE_ID") or os.getenv("MOODLE_COURSE_ID")
    if not base_url or not token or not course_id:
        current_app.logger.warning("Missing Moodle configuration; unable to fetch students")
        return []

    params = {
        "wstoken": token,
        "wsfunction": "core_enrol_get_enrolled_users",
        "courseid": course_id,
        "moodlewsrestformat": "json",
    }
    try:
        resp = requests.get(f"{base_url}/webservice/rest/server.php", params=params, timeout=10)
        resp.raise_for_status()
        users = resp.json()
    except Exception as err:  # pragma: no cover - network errors
        current_app.logger.error(f"Failed to fetch Moodle users: {err}")
        return []

    students = []
    for user in users:
        roles = [r.get("shortname") for r in user.get("roles", [])]
        if "student" not in roles:
            continue

        file_params = {
            "wstoken": token,
            "wsfunction": "core_files_get_user_files",
            "userid": user.get("id"),
            "moodlewsrestformat": "json",
        }
        files = []
        try:
            f_resp = requests.get(
                f"{base_url}/webservice/rest/server.php", params=file_params, timeout=10
            )
            f_resp.raise_for_status()
            for f in f_resp.json().get("files", []):

                if f.get("isdir"):
                    continue
                url = f.get("fileurl")
                if url:
                    # Append token so admin can download directly
                    files.append(
                        {
                            "filename": f.get("filename"),
                            "url": f"{url}?token={token}",
                        }
                    )

        except Exception as err:  # pragma: no cover
            current_app.logger.error(
                f"Failed to fetch files for user {user.get('id')}: {err}"
            )

        students.append({"fullname": user.get("fullname"), "files": files})

    return students


@bp.route("/lti/student_files", methods=["GET", "POST"])
def student_files():
    """Display Moodle students and allow uploading their files to local storage."""
    uploaded = None
    if request.method == "POST":
        selected = request.form.getlist("files")
        upload_dir = current_app.config.get("UPLOAD_FOLDER", "/tmp/lti_files")
        os.makedirs(upload_dir, exist_ok=True)
        uploaded = 0
        for file_url in selected:
            try:
                resp = requests.get(file_url, timeout=10)
                resp.raise_for_status()
                filename = file_url.rsplit("/", 1)[-1].split("?")[0]

                with open(os.path.join(upload_dir, filename), "wb") as handle:
                    handle.write(resp.content)
                uploaded += 1
            except Exception as err:  # pragma: no cover
                current_app.logger.error(f"Failed to download {file_url}: {err}")

    students = _fetch_moodle_students_and_files()
    return render_template("student_files.html", students=students, uploaded=uploaded)<|MERGE_RESOLUTION|>--- conflicted
+++ resolved
@@ -257,7 +257,7 @@
         current_app.logger.info(
             f"Successful LTI launch for user: {data.get('sub')} from platform: {iss}"
         )
-<<<<<<< HEAD
+
         # Redirect to the originally requested resource if available, avoiding loops
         if redirect_after:
             path = urlparse(redirect_after).path
@@ -266,10 +266,7 @@
             if path not in {launch_path, login_path}:
                 return redirect(redirect_after)
         return redirect(url_for("lti.lti_success"))
-=======
-        # Redirect to the originally requested resource if available
-        return redirect(redirect_after or url_for("lti.lti_success"))
->>>>>>> 3d611fce
+
 
     # Log successful launch for non-resource link requests
     current_app.logger.info(
