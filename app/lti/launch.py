--- conflicted
+++ resolved
@@ -120,21 +120,14 @@
     return jsonify({"launch": "ok"})
 
 
-<<<<<<< HEAD
+
 @bp.route("/lti/deep_link", methods=["GET", "POST"])
-=======
-@bp.get("/lti/deep_link")
->>>>>>> bb079969
 def deep_link():
     """Simple placeholder for deep link selection UI."""
     return jsonify({"deep_link": "ready"})
 
 
-<<<<<<< HEAD
 @bp.route("/lti/deep_link/return", methods=["GET", "POST"])
-=======
-@bp.post("/lti/deep_link/return")
->>>>>>> bb079969
 def deep_link_return():
     """POST a DeepLinkingResponse to the stored return URL."""
     deep_link_return_url = session.get("deep_link_return_url") or current_app.config.get(
