--- conflicted
+++ resolved
@@ -640,7 +640,7 @@
             )
             f_resp.raise_for_status()
             for f in f_resp.json().get("files", []):
-<<<<<<< HEAD
+
                 if f.get("isdir"):
                     continue
                 url = f.get("fileurl")
@@ -652,11 +652,7 @@
                             "url": f"{url}?token={token}",
                         }
                     )
-=======
-                url = f.get("fileurl")
-                if url:
-                    files.append({"filename": f.get("filename"), "url": url})
->>>>>>> 07b1de22
+
         except Exception as err:  # pragma: no cover
             current_app.logger.error(
                 f"Failed to fetch files for user {user.get('id')}: {err}"
@@ -680,11 +676,8 @@
             try:
                 resp = requests.get(file_url, timeout=10)
                 resp.raise_for_status()
-<<<<<<< HEAD
                 filename = file_url.rsplit("/", 1)[-1].split("?")[0]
-=======
-                filename = file_url.split("/")[-1]
->>>>>>> 07b1de22
+
                 with open(os.path.join(upload_dir, filename), "wb") as handle:
                     handle.write(resp.content)
                 uploaded += 1
